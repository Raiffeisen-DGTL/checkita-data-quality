--- conflicted
+++ resolved
@@ -1,10 +1,6 @@
 # Checkita Data Quality
 
-<<<<<<< HEAD
-**Latest Version: 1.5.0**
-=======
 **Latest Version: 1.6.0**
->>>>>>> a4cd9d46
 
 **Checkita** is a data quality framework written is Scala 2.12 and uses Spark 2.4+ as a computation core.
 This framework is used to perform parallel and distributed quality checks on big data environments.
