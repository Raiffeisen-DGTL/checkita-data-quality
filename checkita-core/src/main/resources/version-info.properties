--- conflicted
+++ resolved
@@ -1,7 +1,2 @@
-<<<<<<< HEAD
-app-version = 1.7.1
-config-api-version = 2.0
-=======
 app-version = 1.7.2
-config-api-version = 1.5
->>>>>>> 9cdd76a6
+config-api-version = 2.0