# Home

<<<<<<< HEAD
**Актуальная версия: 1.5.0**
=======
**Актуальная версия: 1.6.0**
>>>>>>> a4cd9d46

> Документация на русском языке находится в стадии разработки. Пожалуйста, пользуйтесь документацией на английском.

Для обеспечения качества больших данных, необходимо выполнять расчеты большого количества метрик и проверок
над огромными датасетами, что в свою очередь является сложной задачей.

Checkita - это Data Quality фреймворк, который решает эту задачу, позволяя формализовать и упростить процесс
подключения и чтения данных из различных источников, описания метрик и проверок над данным в этих источниках,
а также отправку результатов и уведомлений по различным каналам.

Итак, **Checkita** позволяет выполнять расчет различных метрик и проверок над данными (как структурированными,
так и неструктурированными). Фреймворк способен выполнять распределенные вычисления над данными за "один проход",
используя Spark в качестве вычислительного ядра. Конфигурационные Hocon файлы используются как для описания
настроек приложения и, так и для описания пайплайна вычисления метрик и проверок. Результаты расчетов сохраняются в
выделенную базу фреймворка, а также могут быть отправлены пользователям по различным каналам:
файл (локальная FS, HDFS, S3), Email, Mattermost, Kafka.

Использование Spark в качестве вычислительного ядра позволяет выполнять расчеты метрик и проверок
на уровне "сырых" данных, не требуя каких-либо SQL абстракций над данными (таких, как Hive или Impala),
которые в свою очередь могут скрывать некоторые ошибки в данных
(например, плохое форматирования или несоответствия схемы).

Checkita позволяет выполнять следующее:

* Читать данные из различных источников (HDFS, S3, Hive, Jdbc, Kafka) и в различных форматах (text, orc, parquet, avro).
* Применять SQL запросы к данным, таким образом формируя производные "виртуальные источники" данных.
  Данный функционал осуществляется посредством Spark DataFrame API.
* Выполнять расчет широкого спектра метрик над данными, а также выполнять композицию метрик.
* Проводить проверки над данными на основе рассчитанных метрик.
* Выполнять проверки основанные на предыдущих результатах расчета (обнаружение аномалий в данных).
* Сохранять результаты расчета в базу данных фреймворка, а отправлять их по другим каналам
  (HDFS, S3, Hive, Kafka, Email, Mattermost).

Checkita разрабатывается с фокусом на интеграцию в ETL пайплайны и системы каталогов данных:

* Фреймворк использует Spark и может быть запущен как обычное Spark-приложение. Spark, в свою очередь,
  является наиболее широко распространенным решением для распределенной обработки больших данных.
* No-code конфигурация пайплайнов посредством Hocon файлов, которые могут быть легко составлены и версионированы в VSC.
* Выделенная база данных для хранения результатов может быть использована для последующего представления
  этих результатов посредством деш-бордов или простых UI.
* Встроенная поддержка нотификаций (Email, Mattermost) позволяет информировать пользователей
  о проблемах с качеством данных.
* Альтернативные каналы отправки результатов, такие как Kafka, могут быть использованы для интеграции с другими сервисами.

Еще одной ключевой особенностью фреймворка Checkita является возможность обрабатывать как статичные (batch), так и
потоковые источники данных. Так, поддерживается запуск двух типов приложений: для пакетной и потоковой проверки
источников данных. ***Потоковый режим работы фреймворка в данных момент находится в экспериментальной стадии, 
и поэтому в этой части работы фреймворка возможны изменения.***

Фреймворк написан на Scala 2.12 и использует Spark 2.4+ в качестве вычислительного ядра.
В проекте настроена параметризуемая сборка, которая позволяет собирать фреймворк под определенную версию Spark,
публиковать проект в заданный репозиторий, а также собирать Uber-jar, как с зависимостями Spark, так и без них.

**Лицензия**

Фреймворк Checkita распространяется под лицензией [GNU LGPL](../LICENSE.txt).

---

Данный проект - это переосмысление [Data Quality фреймворка](https://github.com/agile-lab-dev/DataQuality) 
разработанного компанией Agile Lab, Италия.<|MERGE_RESOLUTION|>--- conflicted
+++ resolved
@@ -1,10 +1,6 @@
 # Home
 
-<<<<<<< HEAD
-**Актуальная версия: 1.5.0**
-=======
 **Актуальная версия: 1.6.0**
->>>>>>> a4cd9d46
 
 > Документация на русском языке находится в стадии разработки. Пожалуйста, пользуйтесь документацией на английском.
 
