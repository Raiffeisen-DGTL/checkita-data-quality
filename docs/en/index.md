--- conflicted
+++ resolved
@@ -1,10 +1,6 @@
 # Home
 
-<<<<<<< HEAD
-**Latest Version: 1.5.0**
-=======
 **Latest Version: 1.6.0**
->>>>>>> a4cd9d46
 
 To ensure quality of big data, it is necessary to perform calculations of a large number of metrics and checks
 on huge datasets, which in turn is a difficult task.
